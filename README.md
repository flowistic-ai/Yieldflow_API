# Yieldflow API

**Professional Financial Analytics Platform** - Comprehensive dividend analysis with real-time data, advanced metrics, and beautiful visualizations.

[![Python](https://img.shields.io/badge/python-3.9+-blue.svg)](https://www.python.org/downloads/)
[![FastAPI](https://img.shields.io/badge/FastAPI-0.104+-green.svg)](https://fastapi.tiangolo.com/)
[![React](https://img.shields.io/badge/React-19+-blue.svg)](https://reactjs.org/)

## Overview

Yieldflow API provides intelligent dividend analysis that goes beyond raw data to deliver actionable insights. Built with FastAPI backend and React frontend, it offers comprehensive dividend analytics, growth tracking, risk assessment, and sustainability analysis.

**Key Features:**
- 📊 **Comprehensive Dividend Analysis** - Current yield, growth trends, sustainability metrics
- 📈 **Advanced Charts** - Growth tracking, peer comparison, total return analysis  
- 🔍 **Risk Assessment** - Dividend quality scoring and sustainability analysis
- 🎯 **Real-time Data** - Multi-source integration (Yahoo Finance, Alpha Vantage, FMP)
- 🚀 **Professional UI** - Modern React frontend with Material-UI components

## Quick Start

### Prerequisites
- Python 3.9+
- Node.js 16+
- PostgreSQL (optional - uses SQLite by default)
- Redis (optional - for caching)

### 1. Clone Repository
```bash
git clone https://github.com/flowistic-ai/Yieldflow_API.git
cd Yieldflow_API
```

### 2. Backend Setup

```bash
# Create virtual environment
python -m venv .venv
source .venv/bin/activate  # On Windows: .venv\Scripts\activate

# Install dependencies
pip install -r requirements.txt

<<<<<<< HEAD
3. **Environment configuration**
```bash
cp env.example .env
# Edit .env with your configuration
=======
# Generate API key (optional for testing)
python create_api_key.py

# Start backend server
uvicorn app.main:app --reload --host 0.0.0.0 --port 8000
>>>>>>> 77528aed
```

**Backend will run on:** `http://localhost:8000`
- **API Docs:** `http://localhost:8000/docs`
- **Health Check:** `http://localhost:8000/health`

### 3. Frontend Setup

```bash
# Navigate to frontend directory
cd yieldflow-frontend

# Install dependencies
npm install

# Start development server
npm start
```

**Frontend will run on:** `http://localhost:3000`

### 4. Access the Application

1. **Frontend:** Open `http://localhost:3000` in your browser
2. **Backend API:** Access `http://localhost:8000/docs` for API documentation
3. **Test with:** Enter a stock ticker (e.g., AAPL, MSFT, JNJ) in the frontend

## Environment Configuration

Create a `.env` file in the root directory:

```bash
# Database (optional - uses SQLite by default)
DATABASE_URL=postgresql://user:password@localhost/yieldflow_db

# External API Keys (get from respective providers)
ALPHA_VANTAGE_API_KEY=your_key_here
FMP_API_KEY=your_key_here
FRED_API_KEY=your_key_here

# Application Settings
DEBUG=True
SECRET_KEY=your-secret-key
```

## API Usage

### Quick Test (No Auth Required)
```bash
# Test endpoint
curl "http://localhost:8000/financial/test/company/AAPL"
```

### With API Key
```bash
# Generate API key first
python create_api_key.py

# Use the generated key
curl -H "X-API-Key: yk_your_generated_key" \
     "http://localhost:8000/api/v1/dividends/AAPL/current"
```

### Main Dividend Endpoints
- **Current Info:** `GET /api/v1/dividends/{ticker}/current`
- **Full Analysis:** `GET /api/v1/dividends/{ticker}/analysis`
- **Growth Chart:** `GET /api/v1/dividends/{ticker}/charts/growth`
- **History:** `GET /api/v1/dividends/{ticker}/history`

## Project Structure

```
yieldflow-API/
├── app/                    # FastAPI backend
│   ├── api/               # API routes
│   ├── core/              # Configuration & database
│   ├── models/            # Database models
│   ├── schemas/           # Pydantic schemas
│   ├── services/          # Business logic
│   └── utils/             # Utilities
├── yieldflow-frontend/    # React frontend
│   ├── src/
│   │   ├── components/    # React components
│   │   └── services/      # API services
│   └── public/
├── requirements.txt       # Python dependencies
└── README.md             # This file
```

## Features

### Dividend Analysis
- **Current Metrics:** Yield, payout ratio, payment frequency
- **Growth Analysis:** Historical growth rates, consistency metrics
- **Sustainability:** Coverage ratios, risk assessment, quality scoring
- **Forecasting:** Future dividend predictions with confidence intervals

### Charts & Visualizations
- **Growth Charts:** Historical dividend payments over time
- **Peer Comparison:** Compare against industry peers
- **Total Return:** Price appreciation vs dividend contribution
- **Yield vs Price:** Identify value opportunities

### Risk Assessment
- **Quality Scoring:** Comprehensive dividend quality grades
- **Sustainability Analysis:** Payout ratios and coverage metrics
- **Risk Factors:** Identify potential dividend risks
- **Stress Testing:** Economic scenario analysis

## Deployment

### Production Backend
```bash
# Using production WSGI server
gunicorn app.main:app -w 4 -k uvicorn.workers.UvicornWorker
```

### Production Frontend
```bash
cd yieldflow-frontend
npm run build
# Serve the build folder with your preferred web server
```

## Development

### Backend Development
```bash
# Install development dependencies
pip install -r requirements-dev.txt

# Run tests
pytest

# Format code
black app/
isort app/
```

### Frontend Development
```bash
cd yieldflow-frontend

# Start development server with hot reload
npm start

# Run tests
npm test

# Build for production
npm run build
```

## Troubleshooting

### Common Issues

1. **Backend not starting:** Check if port 8000 is available
2. **Frontend API errors:** Ensure backend is running on port 8000
3. **Missing data:** API keys might be required for external data sources
4. **Database errors:** Make sure PostgreSQL is running (or use SQLite default)

### Support

For issues or questions:
- Check the [API documentation](http://localhost:8000/docs) when running
- Review the project structure and example usage above
- Ensure all prerequisites are installed correctly

## License

MIT License - see LICENSE file for details. <|MERGE_RESOLUTION|>--- conflicted
+++ resolved
@@ -41,18 +41,51 @@
 # Install dependencies
 pip install -r requirements.txt
 
-<<<<<<< HEAD
 3. **Environment configuration**
 ```bash
 cp env.example .env
 # Edit .env with your configuration
-=======
-# Generate API key (optional for testing)
+```
+
+4. **Database setup**
+```bash
+# PostgreSQL
+createdb yieldflow_db
+
+# Redis (start service)
+redis-server
+```
+
+5. **Run migrations**
+```bash
+alembic upgrade head
+```
+
+6. **Start the application**
+```bash
+# Using uv (faster)
+uv run uvicorn app.main:app --host 127.0.0.1 --port 8000 --reload
+
+# Or using traditional method
+uvicorn app.main:app --host 127.0.0.1 --port 8000 --reload
+```
+
+**Access Points:**
+- API Server: `http://localhost:8000`
+- Documentation: `http://localhost:8000/api/v1/docs`
+- ReDoc: `http://localhost:8000/api/v1/redoc`
+
+## Authentication & API Keys
+
+### Generating API Keys
+
+Use the provided script to generate API keys for different access levels:
+
+```bash
 python create_api_key.py
 
 # Start backend server
 uvicorn app.main:app --reload --host 0.0.0.0 --port 8000
->>>>>>> 77528aed
 ```
 
 **Backend will run on:** `http://localhost:8000`
